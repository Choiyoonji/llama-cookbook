# Finetuning Llama


This folder contains instructions to fine-tune Meta Llama 3 on a

* [single-GPU setup](./singlegpu_finetuning.md)
* [multi-GPU setup](./multigpu_finetuning.md)

using the canonical [finetuning script](../../../src/llama_recipes/finetuning.py) in the llama-recipes package.

If you are new to fine-tuning techniques, check out an overview: [](./LLM_finetuning_overview.md)

> [!TIP]
> If you want to try finetuning Meta Llama 3 in a Jupyter notebook you can find a quickstart notebook [here](./quickstart_peft_finetuning.ipynb)


## How to configure finetuning settings?

> [!TIP]
> All the setting defined in [config files](../../../src/llama_recipes/configs/) can be passed as args through CLI when running the script, there is no need to change from config files directly.


* [Training config file](../../../src/llama_recipes/configs/training.py) is the main config file that helps to specify the settings for our run and can be found in [configs folder](../../../src/llama_recipes/configs/)

It lets us specify the training settings for everything from `model_name` to `dataset_name`, `batch_size` and so on. Below is the list of supported settings:

```python
    model_name: str="PATH/to/Model"
    tokenizer_name: str=None
    enable_fsdp: bool=False
    low_cpu_fsdp: bool=False
    run_validation: bool=True
    batch_size_training: int=4
    batching_strategy: str="packing" #alternative: padding
    context_length: int=4096
    gradient_accumulation_steps: int=1
    gradient_clipping: bool = False
    gradient_clipping_threshold: float = 1.0
    num_epochs: int=3
    max_train_step: int=0
    max_eval_step: int=0
    num_workers_dataloader: int=1
    lr: float=1e-4
    weight_decay: float=0.0
    gamma: float= 0.85
    seed: int=42
    use_fp16: bool=False
    mixed_precision: bool=True
    val_batch_size: int=1
    dataset = "samsum_dataset"
    peft_method: str = "lora" # None, llama_adapter (Caution: llama_adapter is currently not supported with FSDP)
    use_peft: bool=False
    from_peft_checkpoint: str="" # if not empty and use_peft=True, will load the peft checkpoint and resume the fine-tuning on that checkpoint
    output_dir: str = "PATH/to/save/PEFT/model"
    freeze_layers: bool = False
    num_freeze_layers: int = 1
    quantization: bool = False
    one_gpu: bool = False
    save_model: bool = True
    dist_checkpoint_root_folder: str="PATH/to/save/FSDP/model" # will be used if using FSDP
    dist_checkpoint_folder: str="fine-tuned" # will be used if using FSDP
    save_optimizer: bool=False # will be used if using FSDP
    use_fast_kernels: bool = False # Enable using SDPA from PyTroch Accelerated Transformers, make use Flash Attention and Xformer memory-efficient kernels
    use_wandb: bool = False # Enable wandb for experient tracking
    save_metrics: bool = False # saves training metrics to a json file for later plotting
    flop_counter: bool = False # Enable flop counter to measure model throughput, can not be used with pytorch profiler at the same time.
    flop_counter_start: int = 3 # The step to start profiling, default is 3, which means after 3 steps of warmup stage, the profiler will start to count flops.
    use_profiler: bool = False # Enable pytorch profiler, can not be used with flop counter at the same time.
    profiler_dir: str = "PATH/to/save/profiler/results" # will be used if using profiler

```

* [Datasets config file](../../../src/llama_recipes/configs/datasets.py) provides the available options for datasets.

* [peft config file](../../../src/llama_recipes/configs/peft.py) provides the supported PEFT methods and respective settings that can be modified. We currently support LoRA and Llama-Adapter. Please note that LoRA is the only technique which is supported in combination with FSDP.

* [FSDP config file](../../../src/llama_recipes/configs/fsdp.py) provides FSDP settings such as:

    * `mixed_precision` boolean flag to specify using mixed precision, defatults to true.

    * `use_fp16` boolean flag to specify using FP16 for mixed precision, defatults to False. We recommond not setting this flag, and only set `mixed_precision` that will use `BF16`, this will help with speed and memory savings while avoiding challenges of scaler accuracies with `FP16`.

    *  `sharding_strategy` this specifies the sharding strategy for FSDP, it can be:
        * `FULL_SHARD` that shards model parameters, gradients and optimizer states, results in the most memory savings.

        * `SHARD_GRAD_OP` that shards gradinets and optimizer states and keeps the parameters after the first `all_gather`. This reduces communication overhead specially if you are using slower networks more specifically beneficial on multi-node cases. This comes with the trade off of higher memory consumption.

        * `NO_SHARD` this is equivalent to DDP, does not shard model parameters, gradinets or optimizer states. It keeps the full parameter after the first `all_gather`.

        * `HYBRID_SHARD` available on PyTorch Nightlies. It does FSDP within a node and DDP between nodes. It's for multi-node cases and helpful for slower networks, given your model will fit into one node.

* `checkpoint_type` specifies the state dict checkpoint type for saving the model. `FULL_STATE_DICT` streams state_dict of each model shard from a rank to CPU and assembels the full state_dict on CPU. `SHARDED_STATE_DICT` saves one checkpoint per rank, and enables the re-loading the model in a different world size.

* `fsdp_activation_checkpointing` enables activation checkpoining for FSDP, this saves significant amount of memory with the trade off of recomputing itermediate activations during the backward pass. The saved memory can be re-invested in higher batch sizes to increase the throughput. We recommond you use this option.

* `pure_bf16` it moves the  model to `BFloat16` and if `optimizer` is set to `anyprecision` then optimizer states will be kept in `BFloat16` as well. You can use this option if necessary.


## Weights & Biases Experiment Tracking

You can enable [W&B](https://wandb.ai/) experiment tracking by using `use_wandb` flag as below. You can change the project name, entity and other `wandb.init` arguments in `wandb_config`.

```bash
python -m llama_recipes.finetuning --use_peft --peft_method lora --quantization --model_name /path_of_model_folder/8B --output_dir Path/to/save/PEFT/model --use_wandb
```
You'll be able to access a dedicated project or run link on [wandb.ai](https://wandb.ai) and see your dashboard like the one below.
<div style="display: flex;">
<<<<<<< HEAD
    <img src="../../../docs/img/wandb_screenshot.png" alt="wandb screenshot" width="500" />
=======
    <img src="../../docs/img/wandb_screenshot.png" alt="wandb screenshot" width="500" />
>>>>>>> c41709a5
</div>

## FLOPS Counting and Pytorch Profiling

To help with benchmarking effort, we are adding the support for counting the FLOPS during the fine-tuning process. You can achieve this by setting `--flop_counter` when launching your single/multi GPU fine-tuning. Use `--flop_counter_start` to choose which step to count the FLOPS. It is recommended to allow a warm-up stage before using the FLOPS counter.

Similarly, you can set `--use_profiler` flag and pass a profiling output path using `--profiler_dir` to capture the profile traces of your model using [PyTorch profiler](https://pytorch.org/tutorials/intermediate/tensorboard_profiler_tutorial.html). To get accurate profiling result, the pytorch profiler requires a warm-up stage and the current config is wait=1, warmup=2, active=3, thus the profiler will start the profiling after step 3 and will record the next 3 steps. Therefore, in order to use pytorch profiler, the --max-train-step has been greater than 6.  The pytorch profiler would be helpful for debugging purposes. However, the `--flop_counter` and `--use_profiler` can not be used in the same time to ensure the measurement accuracy.<|MERGE_RESOLUTION|>--- conflicted
+++ resolved
@@ -105,11 +105,7 @@
 ```
 You'll be able to access a dedicated project or run link on [wandb.ai](https://wandb.ai) and see your dashboard like the one below.
 <div style="display: flex;">
-<<<<<<< HEAD
-    <img src="../../../docs/img/wandb_screenshot.png" alt="wandb screenshot" width="500" />
-=======
-    <img src="../../docs/img/wandb_screenshot.png" alt="wandb screenshot" width="500" />
->>>>>>> c41709a5
+    <img src="../../../docs/images/wandb_screenshot.png" alt="wandb screenshot" width="500" />
 </div>
 
 ## FLOPS Counting and Pytorch Profiling
