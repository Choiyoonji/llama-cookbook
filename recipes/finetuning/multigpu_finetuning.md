--- conflicted
+++ resolved
@@ -105,9 +105,6 @@
 
 torchrun --nnodes 4 --nproc_per_node 8 ./finetuning.py --enable_fsdp --low_cpu_fsdp --fsdp_config.pure_bf16 --model_name /patht_of_model_folder/70B --batch_size_training 1 --dist_checkpoint_root_folder model_checkpoints --dist_checkpoint_folder fine-tuned --hsdp --sharding_group_size n --replica_group_size world_size/n
 
-<<<<<<< HEAD
-```
-=======
 ```
 
 ## FLOPS Counting and Pytorch Profiling
@@ -115,4 +112,3 @@
 To help with benchmarking effort, we are adding the support for counting the FLOPS during the fine-tuning process. You can achieve this by setting `--flop_counter` when launching your single/multi GPU fine-tuning. Use `--flop_counter_start` to choose which step to count the FLOPS. It is recommended to allow a warm-up stage before using the FLOPS counter.
 
 Similarly, you can set `--use_profiler` flag and pass a profiling output path using `--profiler_dir` to capture the profile traces of your model using [PyTorch profiler](https://pytorch.org/tutorials/intermediate/tensorboard_profiler_tutorial.html). To get accurate profiling result, the pytorch profiler requires a warm-up stage and the current config is wait=1, warmup=2, active=3, thus the profiler will start the profiling after step 3 and will record the next 3 steps. Therefore, in order to use pytorch profiler, the --max-train-step has been greater than 6.  The pytorch profiler would be helpful for debugging purposes. However, the `--flop_counter` and `--use_profiler` can not be used in the same time to ensure the measurement accuracy.
->>>>>>> 0ab53c26
